--- conflicted
+++ resolved
@@ -13,25 +13,13 @@
 # Helm provider support
 helmProvider:
   enabled: true
-<<<<<<< HEAD
   # Additional Helm configuration, more info here:
   # https://helm.sh/docs/helm/helm/
   #
-  # driver sets HELM_DRIVER 
-  driver: ""
-  # driverSqlConnectionString sets HELM_DRIVER_SQL_CONNECTION_STRING
-  driverSqlConnectionString: ""
-=======
-  # set to version "v3" for Helm v3
-  version: "v2"
-  tillerNamespace: "kube-system"
-  # optional Tiller address (if portforwarder tunnel doesn't work),
-  # if you are using default configuration, setting it to
-  # 'tiller-deploy:44134' is usually fine
-  tillerAddress: 'tiller-deploy:44134'
-#  helmDriver: ''
-#  helmDriverSqlConnectionString: ''
->>>>>>> 689b582e
+  # helmDriver sets HELM_DRIVER 
+  helmDriver: ""
+  # helmDriverSqlConnectionString sets HELM_DRIVER_SQL_CONNECTION_STRING
+  helmDriverSqlConnectionString: ""
 
 # Google Container Registry
 # GCP Project ID
